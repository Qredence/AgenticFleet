"""Checkpoint storage utilities for AgenticFleet."""

from __future__ import annotations

import asyncio
import json
from datetime import datetime
from pathlib import Path
from typing import Any

try:
    from agent_framework import FileCheckpointStorage
<<<<<<< HEAD
    from agent_framework._workflow._checkpoint import (
        WorkflowCheckpoint,  # type: ignore[import-not-found]
    )
=======
>>>>>>> 01e8816b
except ImportError:

    class FileCheckpointStorage:  # type: ignore[no-redef]
        def __init__(self, *args: Any, **kwargs: Any) -> None:
            raise ImportError(
                "agent_framework is required for AgenticFleetFileCheckpointStorage. "
                "Please install agent_framework to use checkpoint storage features."
            )


from agenticfleet.core.logging import get_logger

logger = get_logger(__name__)


class AgenticFleetFileCheckpointStorage(FileCheckpointStorage):  # type: ignore[misc]
    """File-based checkpoint storage with listing support."""

    def __init__(self, storage_path: str | Path) -> None:
        super().__init__(storage_path)
        self._storage_path = Path(storage_path)

    async def list_checkpoints(self, workflow_id: str | None = None) -> list[dict[str, Any]]:  # type: ignore[override]
        """Return serialized checkpoint metadata sorted by newest first."""

        return await asyncio.to_thread(self._load_checkpoints)

    def _load_checkpoints(self) -> list[dict[str, Any]]:
        checkpoints: list[dict[str, Any]] = []

        for checkpoint_file in self._storage_path.glob("*.json"):
            try:
                with checkpoint_file.open() as handle:
                    data = json.load(handle)
            except (OSError, json.JSONDecodeError) as exc:
                logger.warning("Failed to read checkpoint %s: %s", checkpoint_file, exc)
                continue

            checkpoints.append(
                {
                    "checkpoint_id": data.get("checkpoint_id") or data.get("id"),
                    "workflow_id": data.get("workflow_id"),
                    "timestamp": data.get("timestamp"),
                    "current_round": self._extract_current_round(data),
                    "metadata": data.get("metadata", {}),
                }
            )

        checkpoints.sort(key=self._checkpoint_sort_key, reverse=True)

        return checkpoints

    @staticmethod
    def _extract_current_round(data: dict[str, Any]) -> int:
        if "current_round" in data and isinstance(data["current_round"], int):
            return data["current_round"]

        orchestrator_state = data.get("executor_states", {}).get("magentic_orchestrator", {})
        if isinstance(orchestrator_state, dict):
            for key in ("current_round", "plan_review_round", "round"):
                value = orchestrator_state.get(key)
                if isinstance(value, int):
                    return value

        return 0

    @staticmethod
    def _checkpoint_sort_key(checkpoint: dict[str, Any]) -> tuple[float, str]:
        timestamp = checkpoint.get("timestamp")
        parsed = AgenticFleetFileCheckpointStorage._parse_timestamp(timestamp)
        identifier = str(checkpoint.get("checkpoint_id") or "")
        return (parsed, identifier)

    @staticmethod
    def _parse_timestamp(timestamp: object) -> float:
        if timestamp is None:
            return float("-inf")

        if isinstance(timestamp, int | float):
            return float(timestamp)

        if isinstance(timestamp, str):
            iso_value = timestamp
            if iso_value.endswith("Z"):
                iso_value = iso_value[:-1] + "+00:00"
            try:
                return datetime.fromisoformat(iso_value).timestamp()
            except ValueError:
                try:
                    return float(iso_value)
                except ValueError:
                    return float("-inf")

        return float("-inf")


__all__ = ["AgenticFleetFileCheckpointStorage"]<|MERGE_RESOLUTION|>--- conflicted
+++ resolved
@@ -10,12 +10,6 @@
 
 try:
     from agent_framework import FileCheckpointStorage
-<<<<<<< HEAD
-    from agent_framework._workflow._checkpoint import (
-        WorkflowCheckpoint,  # type: ignore[import-not-found]
-    )
-=======
->>>>>>> 01e8816b
 except ImportError:
 
     class FileCheckpointStorage:  # type: ignore[no-redef]
