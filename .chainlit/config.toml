--- conflicted
+++ resolved
@@ -85,8 +85,4 @@
 # custom_build = "./public/build"
 
 [meta]
-<<<<<<< HEAD
 generated_by = "2.0.6"
-=======
-generated_by = "2.0.4"
->>>>>>> 2a82c991
