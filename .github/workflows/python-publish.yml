--- conflicted
+++ resolved
@@ -11,13 +11,10 @@
   release-build:
     runs-on: ubuntu-latest
     steps:
-<<<<<<< HEAD
-      - uses: actions/checkout@v4
-      - uses: actions/setup-python@v6
-=======
+
       - uses: actions/checkout@v5
       - uses: actions/setup-python@v5
->>>>>>> 6aa7e798
+
         with:
           python-version: "3.x"
       - name: Build release distributions
